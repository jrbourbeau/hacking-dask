--- conflicted
+++ resolved
@@ -3,19 +3,14 @@
   - conda-forge
 dependencies:
   - python=3.9
-<<<<<<< HEAD
   - dask=2021.04.1
   - distributed=2021.04.1
-  # JupyterLab + extensions
-=======
-  - dask=2021.03.0
   - python-graphviz
   - imageio
   - scipy
   - matplotlib
   - pyarrow
-  # JupyterLab extensions
->>>>>>> a435fc7f
+  # JupyterLab + extensions
   - jupyterlab>=3
   - dask-labextension
   - ipywidgets